#!/usr/bin/env python
u"""
lpdaac_subset_gedi.py
Written by Tyler Sutterley (09/2020)

Program to acquire subset GEDI altimetry datafiles from the LP.DAAC API:
https://wiki.earthdata.nasa.gov/display/EL/How+To+Access+Data+With+Python
https://cmr.earthdata.nasa.gov/search/site/docs/search/api.html
http://www.voidspace.org.uk/python/articles/authentication.shtml#base64

Register with NASA Earthdata Login system:
https://urs.earthdata.nasa.gov

CALLING SEQUENCE:
    python lpdaac_subset_gedi.py -T 2019-04-01T00:00:00,2019-04-30T23:59:59
        -B 42.0,-100,40.0,-96.0 --version=001 --user=<username> -V GEDI01_B
    where <username> is your NASA Earthdata username

INPUTS:
    GEDI01_B: Level 1B Geolocated Waveforms
    GEDI02_A: Level 2A Elevation and Height Metrics
    GEDI02_B: Level 2B Canopy Cover and Vertical Profile Metrics

COMMAND LINE OPTIONS:
    -h, --help: list the command line options
    -D X, --directory=X: working data directory
    -U X, --user=X: username for NASA Earthdata Login
    -N X, --netrc=X: path to .netrc file for alternative authentication
    -P X, --np=X: Number of processes to use in file downloads
    -v X, --version: version of the dataset to use
    -B X, --bbox=X: Bounding box [lat_min,lon_min,lat_max,lon_max]
    -T X, --time=X: Time range [start_time,end_time]
    -M X, --mode=X: Local permissions mode of the files processed
    -V, --verbose: Verbose output of processing

PYTHON DEPENDENCIES:
    future: Compatibility layer between Python 2 and Python 3
        http://python-future.org/
    lxml: processing XML and HTML in Python
        https://pypi.python.org/pypi/lxml
    dateutil: powerful extensions to datetime
        https://dateutil.readthedocs.io/en/stable/

PROGRAM DEPENDENCIES:
    utilities.py: Download and management utilities for syncing files

UPDATE HISTORY:
    Updated 09/2020: added more verbose flags to show progress
        using argparse instead of getopt to set command line parameters
    Written 09/2020
"""
from __future__ import print_function
import future.standard_library

import sys
import os
import re
import ssl
import json
import netrc
import getpass
import datetime
import builtins
import argparse
import posixpath
import traceback
import dateutil.rrule
import dateutil.parser
import multiprocessing as mp
import subsetting_tools.utilities
with future.standard_library.hooks():
    import urllib.request

#-- PURPOSE: program to acquire subsetted LP.DAAC data
def lpdaac_subset_gedi(DIRECTORY, PRODUCT, VERSION, BBOX=None, TIME=None,
    PROCESSES=0, MODE=None, VERBOSE=False):

    #-- product and version flags
    product_flag = '?product={0}'.format(PRODUCT)
    version_flag = '&version={0}'.format(VERSION) if VERSION else ''

    #-- spatially subset data using bounding box or polygon file
    if BBOX:
        #-- if using a bounding box to spatially subset data
        #-- API expects: min_lat,min_lon,max_lat,max_lon
<<<<<<< HEAD
        bounds_flag = '&bbox={0:f},{1:f},{2:f},{3:f}'.format(*BBOX)
=======
        bounds_flag = '&bbox={1:f},{0:f},{3:f},{2:f}'.format(*BBOX)
>>>>>>> 3eebe2b6
    else:
        #-- do not spatially subset data
        bounds_flag = ''

    #-- remote https server for page of LP.DAAC Data
<<<<<<< HEAD
    print("Querying LP-DAAC for available granules") if VERBOSE else None
=======
    print("Querying LP-DAAC for available granules")
>>>>>>> 3eebe2b6
    HOST=posixpath.join('https://lpdaacsvc.cr.usgs.gov','services','gedifinder')
    remote_url=''.join([HOST,product_flag,version_flag,bounds_flag])
    #-- Create and submit request. There are a wide range of exceptions
    #-- that can be thrown here, including HTTPError and URLError.
    request=urllib.request.Request(remote_url)
    response=json.load(urllib.request.urlopen(request,context=ssl.SSLContext()))

    #-- if using time start and end to temporally subset data
    if TIME:
        #-- create a list of times to parse
        days = dateutil.rrule.rrule(dateutil.rrule.DAILY,
            dtstart=dateutil.parser.parse(TIME[0]),
            until=dateutil.parser.parse(TIME[1]))
        #-- create a regular expression pattern for days of the year
        pattern = r'|'.join(datetime.datetime.strftime(t,'%Y%j') for t in days)
        #-- complete regular expression pattern for reducing to time
        args = (PRODUCT,pattern)
        rx = re.compile((r'({0})_({1})(\d{{2}})(\d{{2}})(\d{{2}})_O(\d{{5}})_'
            r'T(\d{{5}})_(\d{{2}})_(\d{{3}})_(\d{{2}})\.h5').format(*args))
        #-- reduce list to times of interest
        file_list = sorted([f for f in response['data'] if rx.search(f)])
    else:
        file_list = sorted(response['data'])
    #-- print number of files found for spatial and temporal query
    print("Query returned {} files".format(len(file_list))) if VERBOSE else None

    print("Query returned {} files".format(len(file_list)))

    #-- sync in series if PROCESSES = 0
    if (PROCESSES == 0):
        #-- retrieve each GEDI file from LP.DAAC server
        for i,remote_file in enumerate(file_list):
            #-- local version of file
            args = subsetting_tools.utilities.url_split(remote_file)
            local_file = os.path.join(DIRECTORY,args[-2],args[-1])
            xml = '{0}.xml'.format(remote_file)
            if not subsetting_tools.utilities.compare_checksums(xml,local_file):
                #-- get remote file
                out = subsetting_tools.utilities.from_lpdaac(remote_file,
                    local_file, build=False, mode=MODE)
                #-- print the output string
                print(out) if VERBOSE else None
    else:
        #-- sync in parallel with multiprocessing Pool
        pool = mp.Pool(processes=PROCESSES)
        #-- retrieve each GEDI file from LP.DAAC server
        output = []
        for i,remote_file in enumerate(file_list):
            #-- local version of file
            args = subsetting_tools.utilities.url_split(remote_file)
            local_file = os.path.join(DIRECTORY,args[-2],args[-1])
            output.append(pool.apply_async(multiprocess_sync,
                args=(remote_file,local_file,MODE)))
        #-- start multiprocessing jobs
        #-- close the pool
        #-- prevents more tasks from being submitted to the pool
        pool.close()
        #-- exit the completed processes
        pool.join()
        #-- print the output string
        for out in output:
            print(out.get()) if VERBOSE else None

#-- PURPOSE: wrapper for running the sync program in multiprocessing mode
def multiprocess_sync(remote_file, local_file, MODE):
    remote_xml = '{0}.xml'.format(remote_file)
    if not subsetting_tools.utilities.compare_checksums(remote_xml,local_file):
        try:
            output = subsetting_tools.utilities.from_lpdaac(remote_file,
                local_file, build=False,mode=MODE)
        except:
            #-- if there has been an error exception
            #-- print the type, value, and stack trace of the
            #-- current exception being handled
            print('process id {0:d} failed'.format(os.getpid()))
            traceback.print_exc()
        else:
            return output

#-- Main program that calls lpdaac_subset_gedi()
def main(argv):

    #-- account for a bug in argparse that misinterprets negative arguments
    #-- preserves backwards compatibility of argparse for prior python versions
    for i, arg in enumerate(argv):
        if (arg[0] == '-') and arg[1].isdigit(): argv[i] = ' ' + arg

    #-- Read the system arguments listed after the program
    parser = argparse.ArgumentParser()
    parser.add_argument('product', metavar='PRODUCT', type=str, nargs='+', help='GEDI Product')
    parser.add_argument('--directory','-D', type=str, default=os.getcwd(), help='Working data directory')
    parser.add_argument('--user','-U', type=str, default='', help='Username for NASA Earthdata Login')
    parser.add_argument('--netrc','-N', type=str, default='', help='Path to .netrc file for authentication')
    parser.add_argument('--np','-P', metavar='PROCESSES', type=int, default=0, help='Number of processes to use in file downloads')
    parser.add_argument('--version','-v', type=str, default='001', help='Version of the dataset to use')
    parser.add_argument('--bbox','-B', type=float, nargs=4, help='Bounding box [lat_min,lon_min,lat_max,lon_max]')
    parser.add_argument('--time','-T', type=str, nargs=2, help='Time range [start_time,end_time]')
    parser.add_argument('--verbose','-V', default=False, action='store_true', help='Verbose output of run')
    parser.add_argument('--mode','-M', default=0o775, help='permissions mode of output files')
    args = parser.parse_args()

    #-- Products for the LP.DAAC subsetter
    PRODUCTS = {}
    PRODUCTS['GEDI01_B'] = 'Level 1B Geolocated Waveforms'
    PRODUCTS['GEDI02_A'] = 'Level 2A Elevation and Height Metrics'
    PRODUCTS['GEDI02_B'] = 'Level 2B Canopy Cover and Vertical Profile Metrics'

    #-- NASA Earthdata hostname
    HOST = 'urs.earthdata.nasa.gov'
    #-- get authentication
    if not args.user and not args.netrc:
        #-- check that NASA Earthdata credentials were entered
        USER = builtins.input('Username for {0}: '.format(HOST))
        #-- enter password securely from command-line
        PASSWORD = getpass.getpass('Password for {0}@{1}: '.format(USER,HOST))
    elif args.netrc:
        USER,LOGIN,PASSWORD = netrc.netrc(args.netrc).authenticators(HOST)
    else:
        #-- enter password securely from command-line
        USER = args.user
        PASSWORD = getpass.getpass('Password for {0}@{1}: '.format(USER,HOST))
    #-- build an opener for LP.DAAC
    subsetting_tools.utilities.build_opener(USER, PASSWORD)

    #-- recursively create directory if presently non-existent
    DIRECTORY = os.path.expanduser(args.directory)
    os.makedirs(DIRECTORY) if not os.access(DIRECTORY, os.F_OK) else None

    #-- check internet connection before attempting to run program
    if subsetting_tools.utilities.check_connection('https://lpdaac.usgs.gov'):
        #-- check that each data product entered was correctly typed
        for p in args.product:
            if p not in PRODUCTS.keys():
                raise IOError('Incorrect Data Product Entered ({0})'.format(p))
            #-- run program for product
            lpdaac_subset_gedi(DIRECTORY,p,args.version,BBOX=args.bbox,
                TIME=args.time,PROCESSES=args.np,MODE=args.mode,
                VERBOSE=args.verbose)

#-- run main program
if __name__ == '__main__':
    main(sys.argv)<|MERGE_RESOLUTION|>--- conflicted
+++ resolved
@@ -83,21 +83,13 @@
     if BBOX:
         #-- if using a bounding box to spatially subset data
         #-- API expects: min_lat,min_lon,max_lat,max_lon
-<<<<<<< HEAD
         bounds_flag = '&bbox={0:f},{1:f},{2:f},{3:f}'.format(*BBOX)
-=======
-        bounds_flag = '&bbox={1:f},{0:f},{3:f},{2:f}'.format(*BBOX)
->>>>>>> 3eebe2b6
     else:
         #-- do not spatially subset data
         bounds_flag = ''
 
     #-- remote https server for page of LP.DAAC Data
-<<<<<<< HEAD
     print("Querying LP-DAAC for available granules") if VERBOSE else None
-=======
-    print("Querying LP-DAAC for available granules")
->>>>>>> 3eebe2b6
     HOST=posixpath.join('https://lpdaacsvc.cr.usgs.gov','services','gedifinder')
     remote_url=''.join([HOST,product_flag,version_flag,bounds_flag])
     #-- Create and submit request. There are a wide range of exceptions
